var DEBUG = true;

domready(function() {
    globalMap = new Map({
        container: document.getElementById('map'),
<<<<<<< HEAD
        //urls: ['/gl/tiles/{z}-{x}-{y}.vector.pbf'],
        // urls: ['http://api.tiles.mapbox.com/dev/764e0b8d/{h}/{z}/{x}/{y}.vector.pbf'],
        urls: ['http://a.tiles.mapbox.com/v3/mapbox.mapbox-streets-v4/{z}/{x}/{y}.vector.pbf'],
=======
        urls: ['/gl/tiles/{z}-{x}-{y}.vector.pbf'],
        // urls: ['http://api.tiles.mapbox.com/v3/mapbox.mapbox-streets-v4/{z}/{x}/{y}.vector.pbf'],
>>>>>>> 80ce27f6
        zooms: [0, 2, 3, 4, 5, 6, 7, 8, 10, 12, 13, 14],
        zoom: 15,
        lat: 38.912753,
        lon: -77.032194,
        rotation: 0,
        style: style_json
    });
    new Debug(globalMap);
});<|MERGE_RESOLUTION|>--- conflicted
+++ resolved
@@ -3,14 +3,8 @@
 domready(function() {
     globalMap = new Map({
         container: document.getElementById('map'),
-<<<<<<< HEAD
-        //urls: ['/gl/tiles/{z}-{x}-{y}.vector.pbf'],
-        // urls: ['http://api.tiles.mapbox.com/dev/764e0b8d/{h}/{z}/{x}/{y}.vector.pbf'],
-        urls: ['http://a.tiles.mapbox.com/v3/mapbox.mapbox-streets-v4/{z}/{x}/{y}.vector.pbf'],
-=======
         urls: ['/gl/tiles/{z}-{x}-{y}.vector.pbf'],
         // urls: ['http://api.tiles.mapbox.com/v3/mapbox.mapbox-streets-v4/{z}/{x}/{y}.vector.pbf'],
->>>>>>> 80ce27f6
         zooms: [0, 2, 3, 4, 5, 6, 7, 8, 10, 12, 13, 14],
         zoom: 15,
         lat: 38.912753,
