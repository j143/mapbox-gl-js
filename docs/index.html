--- conflicted
+++ resolved
@@ -563,13 +563,8 @@
 <div class='code space-bottom1'>"<var>transition</var>": {
   "duration": 300,
   "delay": 0
-<<<<<<< HEAD
-},</div>
-    <p class='small quiet'>@TODO</p>
-=======
 }</div>
     <p class='small quiet'>A global transition definition to use as a default across properties.</p>
->>>>>>> 459a63e3
     <div class='pad1 fill-darken1 round'>
     
     <div class='col12 clearfix pad0y'>
@@ -2565,17 +2560,10 @@
 
       <div class='pad2 keyline-bottom'>
         <h3 id='number' class='space-bottom1'><a href='#number' title='link to number'>Number</a></h3>
-<<<<<<< HEAD
-        <p class='small'>A number.</p>
+        <p class='small'>A number value, often an integer or floating point (decimal number). Written without quotes.</p>
 {% highlight json %}
 {
   "text-size": 24
-=======
-        <p class='small'>A number value, often an integer or floating point (decimal number). Written without quotes.</p>
-{% highlight json %}
-{
-  "line-opacity": 0.5
->>>>>>> 459a63e3
 }
 {% endhighlight %}
       </div>
